--- conflicted
+++ resolved
@@ -98,11 +98,7 @@
 
     #args = "./config/adult.yaml"  # noqa: ERA001
     user_args = "./config/dev_config/cifar10.yaml" # noqa: ERA001
-<<<<<<< HEAD
     # user_args = "./config/dev_config/cinic10.yaml" # noqa: ERA001
-=======
-    #user_args = "./config/dev_config/cinic10.yaml" # noqa: ERA001
->>>>>>> 514e3f4a
 
     with open(user_args, "rb") as f:
         user_configs = yaml.safe_load(f)
