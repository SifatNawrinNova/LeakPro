--- conflicted
+++ resolved
@@ -61,7 +61,6 @@
                 optimizer.step()
 
                 # Accumulate performance of shadow model
-<<<<<<< HEAD
                 train_acc += pred.eq(labels.data.view_as(pred)).sum()
                 total_samples += labels.size(0)
                 train_loss += loss.item()
@@ -74,16 +73,4 @@
         output_dict = {"model": model, "metrics": {"accuracy": train_accuracy, "loss": avg_train_loss}}
         output = TrainingOutput(**output_dict)
         
-        return output
-=======
-                train_acc += pred.eq(labels.data.view_as(pred)).sum().item()
-                total_samples += labels.size(0)
-                train_loss += loss.item() * labels.size(0) 
-
-        avg_train_loss = train_loss / total_samples
-        train_accuracy = train_acc / total_samples  
-
-        model.to("cpu")
-
-        return {"model": model, "metrics": {"accuracy": train_accuracy, "loss": avg_train_loss}}
->>>>>>> 314b9646
+        return output